import numpy as np
import matplotlib.pyplot as plt

import torch
from torch.autograd import Function
from torchvision import datasets, transforms
import torch.nn as nn
import torch.nn.functional as F

from qiskit import QuantumCircuit,Aer
from qiskit.opflow import Gradient, NaturalGradient, QFI, Hessian
from qiskit.opflow import Z, I, X, Y
from qiskit.opflow import StateFn
from qiskit.opflow import PauliExpectation, CircuitSampler
from qiskit.utils import QuantumInstance


from circuits import randomLayer, featureMap, quanvolutionESU2


class QuanvCircuit:
    def __init__(
            self,
            kernel_size=2,
            backend=Aer.get_backend('qasm_simulator'),
            shots=1024) -> None:
        """Parameterized quanvolution circuit wrapper.
        
        Parameters
        ----------
        kernel_size : int
            Width of square filter used for convolution.
        backend : qiskit.providers.Backend 
            Qiskit quantum backend to execute circuits on.
        shots : int
            Number of shots used for circuit execution.
        """
        
        # Instantiate quantum circuit
        self.n_qubits = kernel_size**2
        self.qc = QuantumCircuit(self.n_qubits)
        
        fMap, input_vars = featureMap(self.n_qubits)  # feature map to encode input data
        self.qc.compose(fMap, inplace=True)
        
        ansatz, weights_vars = quanvolutionESU2(  # parameterized ansatz
            self.n_qubits,
            entanglement='full', 
            gates=['rx','ry'], 
            reps=2
        )
        self.qc.compose(ansatz, inplace=True)
        
        # Save useful parameter sizes for variational weights and input data
        self.weight_vars = weights_vars
        self.n_weights = len(weights_vars)

        self.input_vars = input_vars
        self.n_inputs = self.n_qubits
        
        # Configure quantum instance
        self.backend = backend
        self.shots = shots
        
        self.q_instance = QuantumInstance(self.backend, shots=self.shots, seed_simulator=2718, seed_transpiler=2718)
        self.sampler = CircuitSampler(self.q_instance)
        self.shifter = Gradient()  # parameter-shift rule is the default
        self.hamiltonian = Z ^ Z ^ Z ^ Z


    def execute(self, input_data, weights):
        if isinstance(input_data, torch.Tensor):
            input_data = np.array(input_data.tolist())
        if isinstance(weights, torch.Tensor):
            weights = np.array(weights.tolist())
        
        # Set measurement expectation
        expectation = StateFn(self.hamiltonian, is_measurement=True) @ StateFn(self.qc)
        in_pauli_basis = PauliExpectation().convert(expectation)        

        # Dind values to circuit and get expectation value
        value_dict = dict(zip(self.weight_vars, weights))
        value_dict.update(dict(zip(self.input_vars, input_data)))
        result = self.sampler.convert(in_pauli_basis, params=value_dict).eval()
        
        return np.real(np.array([result]))


    def grad_weights(self, input_data, weights):
        if isinstance(input_data, torch.Tensor):
            input_data = np.array(input_data.tolist())
        if isinstance(weights, torch.Tensor):
            weights = np.array(weights.tolist())

        expectation = StateFn(self.hamiltonian, is_measurement=True) @ StateFn(self.qc)
        expectation = expectation.bind_parameters(dict(zip(self.input_vars, input_data)))
        
        grad = self.shifter.convert(expectation)
        gradient_in_pauli_basis = PauliExpectation().convert(grad)
        value_dict = dict(zip(self.weight_vars, weights))
        
        result = np.array(self.sampler.convert(gradient_in_pauli_basis, params=value_dict).eval())
    
        return np.real(result)

    def grad_input(self, input_data, weights):
<<<<<<< HEAD
        if isinstance(input_data, torch.Tensor):
            input_data = np.array(input_data.tolist())
        if isinstance(weights, torch.Tensor):
            weights = np.array(weights.tolist())

        pass
=======
                        
        expectation = StateFn(self.hamiltonian, is_measurement=True) @ StateFn(self.qc)
        expectation = expectation.bind_parameters(dict(zip(self.weight_vars, weights)))
                
        grad = self.shifter.convert(expectation)
        gradient_in_pauli_basis = PauliExpectation().convert(grad)
        value_dict = dict(zip(self.input_vars, input_data))
        
        result = np.array(self.sampler.convert(gradient_in_pauli_basis, params=value_dict).eval())
    
        return np.real(result)
>>>>>>> 2498f1d4


class QuanvFunction(Function):
    """Variational Quanvolution function definition."""
    
    @staticmethod
    def forward(ctx, input_data, weights, quantum_circuit):
        # forward pass of the quanvolutional function
        
        ctx.weights = weights
        ctx.input_data = input_data
        ctx.qc = quantum_circuit
        
        expectations = quantum_circuit.execute(input_data, weights)
        result = torch.tensor([expectations])
        return result
        
    @staticmethod
    def backward(ctx, grad_output):
        # backwards pass of the quanvolutional function
        
        # access saved objects
        params = ctx.weights
        input_data = ctx.input_data
        qc = ctx.qc

        # Gradients w.r.t each inputs to the function
        grad_input = grad_params = grad_qc = None
        
        # Compute gradients
        if ctx.needs_input_grad[0]:
            gradients = qc.grad_input(input_data, params).T
            grad_input = torch.tensor([gradients.tolist()]).float() * grad_output.float()
        if ctx.needs_input_grad[1]:
            gradients = qc.grad_weights(input_data, params).T
            grad_params = torch.tensor([gradients.tolist()]).float() * grad_output.float()

        return grad_input, grad_params, grad_qc



class QuanvLayer(nn.Module):
    def __init__(
            self,
            in_channels,
            out_channels=4,
            kernel_size=2,
            stride=1,
            shots=100,
            backend=Aer.get_backend('qasm_simulator')):
        """Parameterized quanvolution layer.
        
        Parameters
        ----------
        in_channels : int
            Number of inputs channels.
        out_channels : int 
            Number of output channels. Equivalent to number of quanvolution kernels to apply.
        kernel_size : int
            Width of square filter used for convolution.
        stride : int
            Step size used for convolution.
        backend : qiskit.providers.Backend 
            Qiskit quantum backend to execute circuits on.
        shots : int
            Number of shots used for circuit execution.
        """

        super(QuanvLayer, self).__init__()
        
        self.quantum_circuits = [
            QuanvCircuit(kernel_size=kernel_size, backend=backend, shots=shots)
            for c in range(out_channels)
        ]
                
        self.in_channels = in_channels
        self.out_channels = out_channels
        self.kernel_size = kernel_size
        self.stride = stride
        
        self.weights = nn.Parameter(torch.empty(self._get_parameter_shape()))
        nn.init.uniform_(self.weights, -0.1, 0.1)

    def _get_parameter_shape(self):
        """Computes the number of trainable parameters required by the quantum circuit functions"""
        
        n_filters = len(self.quantum_circuits)
        n_params_per_circ = self.quantum_circuits[0].n_weights
        return (n_filters, n_params_per_circ)
  
    def _get_out_dim(self, imgs):
        """Get dimensions of output tensor after applying convolution"""

        bs, h, w, ch = imgs.size()
        h_out = (int(h) - self.kernel_size) // self.stride + 1
        w_out = (int(w) - self.kernel_size) // self.stride + 1
        return bs, h_out, w_out, self.out_channels

    def convolve(self, imgs):
        """Get input to circuit following a convolution pattern"""

        _, height, width, _ = imgs.size()
        # Iterate over all images in batch
        for batch_idx, img in enumerate(imgs):
            # Rows
            for r in range(0, height - self.kernel_size, self.stride):
                # Columns
                for c in range(0, width - self.kernel_size, self.stride):
                    # Grab section of image under filter
                    data = img[r : r + self.kernel_size, c : c + self.kernel_size]
                    yield data.flatten(), batch_idx, r, c

    def forward(self, imgs):
        """Apply variational quanvolution layer to image
        
        Parameters
        ----------
        imgs : np.ndarray
            A vector of input images. Should have shape [batch_size, height, width, n_channels].
        
        Returns
        -------
        # TODO
        """
        
        output = torch.empty(self._get_out_dim(imgs), dtype=torch.float64)
        
        # Convolve over given images
        for data, batch_idx, row, col in self.convolve(imgs):
            # Process data with each quanvolutional circuit
            for channel in range(self.out_channels):
                qc = self.quantum_circuits[channel]
                weights = self.weights[channel]
                
                res = QuanvFunction.apply(data, weights, qc)  # TODO: returns scalar?
                output[batch_idx, row // self.stride, col // self.stride, channel] = res


class QuanvNet(nn.Module):
    """ Overall model architecture that applies the quanvolutional layer """
    def __init__(self):
        super(QuanvNet, self).__init__()
        self.quanv = QuanvLayer(in_channels=1, out_channels=4, kernel_size=2)
        self.conv = nn.Conv2d(6, 16, kernel_size=5)
        self.dropout = nn.Dropout2d()
        self.fc1 = nn.Linear(256, 64)
        self.fc2 = nn.Linear(64, 10)

    def forward(self, x):
        #this is where we build our entire network
        #whatever layers of quanvolution, pooling,
        #convolution, dropout, flattening,
        #fully connectecd layers, go here
        x = F.relu(self.quanv(x))
        x = self.conv(x)
        x = self.dropout(x)
        x = self.fc1(x)
        x = self.fc2(x)
        return x<|MERGE_RESOLUTION|>--- conflicted
+++ resolved
@@ -104,14 +104,10 @@
         return np.real(result)
 
     def grad_input(self, input_data, weights):
-<<<<<<< HEAD
         if isinstance(input_data, torch.Tensor):
             input_data = np.array(input_data.tolist())
         if isinstance(weights, torch.Tensor):
             weights = np.array(weights.tolist())
-
-        pass
-=======
                         
         expectation = StateFn(self.hamiltonian, is_measurement=True) @ StateFn(self.qc)
         expectation = expectation.bind_parameters(dict(zip(self.weight_vars, weights)))
@@ -123,7 +119,6 @@
         result = np.array(self.sampler.convert(gradient_in_pauli_basis, params=value_dict).eval())
     
         return np.real(result)
->>>>>>> 2498f1d4
 
 
 class QuanvFunction(Function):
